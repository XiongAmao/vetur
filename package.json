--- conflicted
+++ resolved
@@ -421,13 +421,8 @@
         },
         "vetur.experimental.templateTypeCheck": {
           "type": "boolean",
-<<<<<<< HEAD
-          "default": false,
-          "description": "Type check expressions in <template> region"
-=======
           "default": true,
           "description": "Type-check interpolation expressions in <template> region"
->>>>>>> 39c807bf
         }
       }
     }
