{
  "name": "vti",
  "description": "Vetur Terminal Interface",
  "version": "0.0.15",
  "main": "./dist/cli.js",
  "bin": "./bin/vti",
  "author": "Pine Wu <octref@gmail.com>",
  "license": "MIT",
  "dependencies": {
    "vls": "^0.5.4"
  },
  "scripts": {
    "compile": "rollup -c rollup.config.js",
    "watch": "rollup -c rollup.config.js -w"
  },
  "devDependencies": {
    "@types/glob": "^7.1.3",
    "chalk": "^4.1.0",
    "glob": "^7.1.2",
<<<<<<< HEAD
    "rollup": "^2.28.1",
    "typescript": "^4.0.5",
=======
    "vls": "^0.5.5",
>>>>>>> 335fea7c
    "vscode-languageserver": "^6.1.1",
    "vscode-languageserver-protocol": "^3.15.3",
    "vscode-languageserver-types": "^3.15.1",
    "vscode-uri": "^2.1.2"
  }
}<|MERGE_RESOLUTION|>--- conflicted
+++ resolved
@@ -17,12 +17,9 @@
     "@types/glob": "^7.1.3",
     "chalk": "^4.1.0",
     "glob": "^7.1.2",
-<<<<<<< HEAD
     "rollup": "^2.28.1",
     "typescript": "^4.0.5",
-=======
     "vls": "^0.5.5",
->>>>>>> 335fea7c
     "vscode-languageserver": "^6.1.1",
     "vscode-languageserver-protocol": "^3.15.3",
     "vscode-languageserver-types": "^3.15.1",
