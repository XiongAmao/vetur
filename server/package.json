--- conflicted
+++ resolved
@@ -49,11 +49,8 @@
   },
   "devDependencies": {
     "@types/eslint": "^4.16.5",
-<<<<<<< HEAD
     "@types/eslint-scope": "^3.7.0",
     "@types/eslint-visitor-keys": "^1.0.0",
-=======
->>>>>>> 48f4fdc6
     "@types/glob": "^7.1.0",
     "@types/js-beautify": "^1.8.0",
     "@types/lodash": "^4.14.118",
