import path from 'path';
import type ts from 'typescript';
import { URI } from 'vscode-uri';
<<<<<<< HEAD
import { TextDocument } from 'vscode-languageserver-types';
import parseGitIgnore from 'parse-gitignore';
=======
import { TextDocument } from 'vscode-languageserver-textdocument';
import * as parseGitIgnore from 'parse-gitignore';
>>>>>>> 335fea7c

import { LanguageModelCache } from '../../embeddedSupport/languageModelCache';
import { createUpdater, parseVueScript } from './preprocess';
import { getFileFsPath, getFilePath, normalizeFileNameToFsPath } from '../../utils/paths';
import * as bridge from './bridge';
import { getVueSys } from './vueSys';
import { TemplateSourceMap, stringifySourceMapNodes } from './sourceMap';
import { isVirtualVueTemplateFile, isVueFile } from './util';
import { logger } from '../../log';
import { ModuleResolutionCache } from './moduleResolutionCache';
import { globalScope } from './transformTemplate';
import { inferVueVersion, VueVersion } from './vueVersion';
import { ChildComponent } from '../vueInfoService';
import { RuntimeLibrary } from '../dependencyService';

const NEWLINE = process.platform === 'win32' ? '\r\n' : '\n';

/**
 * For prop validation
 */
const allChildComponentsInfo = new Map<string, ChildComponent[]>();

function patchTS(tsModule: RuntimeLibrary['typescript']) {
  // Patch typescript functions to insert `import Vue from 'vue'` and `new Vue` around export default.
  // NOTE: this is a global hack that all ts instances after is changed
  const { createLanguageServiceSourceFile, updateLanguageServiceSourceFile } = createUpdater(
    tsModule,
    allChildComponentsInfo
  );
  (tsModule as any).createLanguageServiceSourceFile = createLanguageServiceSourceFile;
  (tsModule as any).updateLanguageServiceSourceFile = updateLanguageServiceSourceFile;
}

function getDefaultCompilerOptions(tsModule: RuntimeLibrary['typescript']) {
  const defaultCompilerOptions: ts.CompilerOptions = {
    allowNonTsExtensions: true,
    allowJs: true,
    lib: ['lib.dom.d.ts', 'lib.es2017.d.ts'],
    target: tsModule.ScriptTarget.Latest,
    moduleResolution: tsModule.ModuleResolutionKind.NodeJs,
    module: tsModule.ModuleKind.CommonJS,
    jsx: tsModule.JsxEmit.Preserve,
    allowSyntheticDefaultImports: true,
    experimentalDecorators: true
  };

  return defaultCompilerOptions;
}

export const templateSourceMap: TemplateSourceMap = {};

export interface IServiceHost {
  queryVirtualFileInfo(fileName: string, currFileText: string): { source: string; sourceMapNodesString: string };
  updateCurrentVirtualVueTextDocument(
    doc: TextDocument,
    childComponents?: ChildComponent[]
  ): {
    templateService: ts.LanguageService;
    templateSourceMap: TemplateSourceMap;
  };
  updateCurrentVueTextDocument(
    doc: TextDocument
  ): {
    service: ts.LanguageService;
    scriptDoc: TextDocument;
  };
  updateExternalDocument(filePath: string): void;
  getFileNames(): string[];
  dispose(): void;
}

/**
 * Manges 4 set of files
 *
 * - `vue` files in workspace
 * - `js/ts` files in workspace
 * - `vue` files in `node_modules`
 * - `js/ts` files in `node_modules`
 */
export function getServiceHost(
  tsModule: RuntimeLibrary['typescript'],
  workspacePath: string,
  updatedScriptRegionDocuments: LanguageModelCache<TextDocument>
): IServiceHost {
  patchTS(tsModule);

  let currentScriptDoc: TextDocument;

  let projectVersion = 1;
  const versions = new Map<string, number>();
  const localScriptRegionDocuments = new Map<string, TextDocument>();
  const nodeModuleSnapshots = new Map<string, ts.IScriptSnapshot>();
  const projectFileSnapshots = new Map<string, ts.IScriptSnapshot>();
  const moduleResolutionCache = new ModuleResolutionCache();

  const parsedConfig = getParsedConfig(tsModule, workspacePath);
  /**
   * Only js/ts files in local project
   */
  const initialProjectFiles = parsedConfig.fileNames;
  logger.logDebug(
    `Initializing ServiceHost with ${initialProjectFiles.length} files: ${JSON.stringify(initialProjectFiles)}`
  );
  const scriptFileNameSet = new Set(initialProjectFiles);

  const vueSys = getVueSys(tsModule, scriptFileNameSet);

  const vueVersion = inferVueVersion(workspacePath);
  const compilerOptions = {
    ...getDefaultCompilerOptions(tsModule),
    ...parsedConfig.options
  };
  compilerOptions.allowNonTsExtensions = true;

  function queryVirtualFileInfo(
    fileName: string,
    currFileText: string
  ): { source: string; sourceMapNodesString: string } {
    const program = templateLanguageService.getProgram();
    if (program) {
      const tsVirtualFile = program.getSourceFile(fileName + '.template');
      if (tsVirtualFile) {
        return {
          source: tsVirtualFile.getText(),
          sourceMapNodesString: stringifySourceMapNodes(
            templateSourceMap[fileName],
            currFileText,
            tsVirtualFile.getText()
          )
        };
      }
    }

    return {
      source: '',
      sourceMapNodesString: ''
    };
  }

  function updateCurrentVirtualVueTextDocument(doc: TextDocument, childComponents?: ChildComponent[]) {
    const fileFsPath = getFileFsPath(doc.uri);
    const filePath = getFilePath(doc.uri);
    // When file is not in language service, add it
    if (!localScriptRegionDocuments.has(fileFsPath)) {
      if (fileFsPath.endsWith('.vue') || fileFsPath.endsWith('.vue.template')) {
        scriptFileNameSet.add(filePath);
      }
    }

    if (isVirtualVueTemplateFile(fileFsPath)) {
      localScriptRegionDocuments.set(fileFsPath, doc);
      scriptFileNameSet.add(filePath);
      if (childComponents) {
        allChildComponentsInfo.set(filePath, childComponents);
      }
      versions.set(fileFsPath, (versions.get(fileFsPath) || 0) + 1);
      projectVersion++;
    }

    return {
      templateService: templateLanguageService,
      templateSourceMap
    };
  }

  function updateCurrentVueTextDocument(doc: TextDocument) {
    const fileFsPath = getFileFsPath(doc.uri);
    const filePath = getFilePath(doc.uri);
    // When file is not in language service, add it
    if (!localScriptRegionDocuments.has(fileFsPath)) {
      if (fileFsPath.endsWith('.vue') || fileFsPath.endsWith('.vue.template')) {
        scriptFileNameSet.add(filePath);
      }
    }

    if (!currentScriptDoc || doc.uri !== currentScriptDoc.uri || doc.version !== currentScriptDoc.version) {
      currentScriptDoc = updatedScriptRegionDocuments.refreshAndGet(doc)!;
      const localLastDoc = localScriptRegionDocuments.get(fileFsPath);
      if (localLastDoc && currentScriptDoc.languageId !== localLastDoc.languageId) {
        // if languageId changed, restart the language service; it can't handle file type changes
        jsLanguageService.dispose();
        jsLanguageService = tsModule.createLanguageService(jsHost);
      }
      localScriptRegionDocuments.set(fileFsPath, currentScriptDoc);
      scriptFileNameSet.add(filePath);
      versions.set(fileFsPath, (versions.get(fileFsPath) || 0) + 1);
      projectVersion++;
    }
    return {
      service: jsLanguageService,
      scriptDoc: currentScriptDoc
    };
  }

  // External Documents: JS/TS, non Vue documents
  function updateExternalDocument(fileFsPath: string) {
    // respect tsconfig
    // use *internal* function
    const configFileSpecs = (parsedConfig as any).configFileSpecs;
    const isExcludedFile = (tsModule as any).isExcludedFile;
    if (
      isExcludedFile &&
      configFileSpecs &&
      isExcludedFile(fileFsPath, configFileSpecs, workspacePath, true, workspacePath)
    ) {
      return;
    }
    logger.logInfo(`update ${fileFsPath} in ts language service.`);

    const ver = versions.get(fileFsPath) || 0;
    versions.set(fileFsPath, ver + 1);
    projectVersion++;

    // Clear cache so we read the js/ts file from file system again
    if (projectFileSnapshots.has(fileFsPath)) {
      projectFileSnapshots.delete(fileFsPath);
    }
  }

  function getFileNames() {
    return Array.from(scriptFileNameSet);
  }

  function createLanguageServiceHost(options: ts.CompilerOptions): ts.LanguageServiceHost {
    return {
      getProjectVersion: () => projectVersion.toString(),
      getCompilationSettings: () => options,
      getScriptFileNames: () => Array.from(scriptFileNameSet),
      getScriptVersion(fileName) {
        if (fileName.includes('node_modules')) {
          return '0';
        }

        if (fileName === bridge.fileName) {
          return '0';
        }

        const normalizedFileFsPath = normalizeFileNameToFsPath(fileName);
        const version = versions.get(normalizedFileFsPath);
        return version ? version.toString() : '0';
      },
      getScriptKind(fileName) {
        if (fileName.includes('node_modules')) {
          return (tsModule as any).getScriptKindFromFileName(fileName);
        }

        if (isVueFile(fileName)) {
          const uri = URI.file(fileName);
          const fileFsPath = normalizeFileNameToFsPath(fileName);
          let doc = localScriptRegionDocuments.get(fileFsPath);
          if (!doc) {
            doc = updatedScriptRegionDocuments.refreshAndGet(
              TextDocument.create(uri.toString(), 'vue', 0, tsModule.sys.readFile(fileName) || '')
            );
            localScriptRegionDocuments.set(fileFsPath, doc);
            scriptFileNameSet.add(fileName);
          }
          return getScriptKind(tsModule, doc.languageId);
        } else if (isVirtualVueTemplateFile(fileName)) {
          return tsModule.ScriptKind.JS;
        } else {
          if (fileName === bridge.fileName) {
            return tsModule.ScriptKind.TS;
          }
          // NOTE: Typescript 2.3 should export getScriptKindFromFileName. Then this cast should be removed.
          return (tsModule as any).getScriptKindFromFileName(fileName);
        }
      },

      getDirectories: vueSys.getDirectories,
      directoryExists: vueSys.directoryExists,
      fileExists: vueSys.fileExists,
      readFile: vueSys.readFile,
      readDirectory(
        path: string,
        extensions?: ReadonlyArray<string>,
        exclude?: ReadonlyArray<string>,
        include?: ReadonlyArray<string>,
        depth?: number
      ): string[] {
        const allExtensions = extensions ? extensions.concat(['.vue']) : extensions;
        return vueSys.readDirectory(path, allExtensions, exclude, include, depth);
      },

      resolveModuleNames(moduleNames: string[], containingFile: string): (ts.ResolvedModule | undefined)[] {
        // in the normal case, delegate to ts.resolveModuleName
        // in the relative-imported.vue case, manually build a resolved filename
        const result: (ts.ResolvedModule | undefined)[] = moduleNames.map(name => {
          if (name === bridge.moduleName) {
            return {
              resolvedFileName: bridge.fileName,
              extension: tsModule.Extension.Ts,
              /* tslint:disable:max-line-length */
              // https://github.com/microsoft/TypeScript/blob/bcbe1d763823eacd4b252c904e77761a6b8636a1/src/compiler/types.ts#L6216
              isExternalLibraryImport: true
            };
          }
          const cachedResolvedModule = moduleResolutionCache.getCache(name, containingFile);
          if (cachedResolvedModule) {
            return cachedResolvedModule;
          }

          if (path.isAbsolute(name) || !isVueFile(name)) {
            const tsResolvedModule = tsModule.resolveModuleName(name, containingFile, options, tsModule.sys)
              .resolvedModule;

            if (tsResolvedModule) {
              moduleResolutionCache.setCache(name, containingFile, tsResolvedModule);
            }

            return tsResolvedModule;
          }

          const tsResolvedModule = tsModule.resolveModuleName(name, containingFile, options, vueSys).resolvedModule;
          if (!tsResolvedModule) {
            return undefined;
          }

          if (tsResolvedModule.resolvedFileName.endsWith('.vue.ts')) {
            const resolvedFileName = tsResolvedModule.resolvedFileName.slice(0, -'.ts'.length);
            const uri = URI.file(resolvedFileName);
            const resolvedFileFsPath = normalizeFileNameToFsPath(resolvedFileName);
            let doc = localScriptRegionDocuments.get(resolvedFileFsPath);
            // Vue file not created yet
            if (!doc) {
              doc = updatedScriptRegionDocuments.refreshAndGet(
                TextDocument.create(uri.toString(), 'vue', 0, tsModule.sys.readFile(resolvedFileName) || '')
              );
              localScriptRegionDocuments.set(resolvedFileFsPath, doc);
              scriptFileNameSet.add(resolvedFileName);
            }

            const extension =
              doc.languageId === 'typescript'
                ? tsModule.Extension.Ts
                : doc.languageId === 'tsx'
                ? tsModule.Extension.Tsx
                : tsModule.Extension.Js;

            const tsResolvedVueModule = { resolvedFileName, extension };
            moduleResolutionCache.setCache(name, containingFile, tsResolvedVueModule);
            return tsResolvedVueModule;
          } else {
            moduleResolutionCache.setCache(name, containingFile, tsResolvedModule);
            return tsResolvedModule;
          }
        });

        return result;
      },
      getScriptSnapshot: (fileName: string) => {
        if (fileName.includes('node_modules')) {
          if (nodeModuleSnapshots.has(fileName)) {
            return nodeModuleSnapshots.get(fileName);
          }
          const fileText = tsModule.sys.readFile(fileName) || '';
          const snapshot: ts.IScriptSnapshot = {
            getText: (start, end) => fileText.substring(start, end),
            getLength: () => fileText.length,
            getChangeRange: () => void 0
          };
          nodeModuleSnapshots.set(fileName, snapshot);
          return snapshot;
        }

        if (fileName === bridge.fileName) {
          const text =
            vueVersion === VueVersion.VPre25
              ? bridge.preVue25Content
              : vueVersion === VueVersion.V25
              ? bridge.vue25Content
              : bridge.vue30Content;

          return {
            getText: (start, end) => text.substring(start, end),
            getLength: () => text.length,
            getChangeRange: () => void 0
          };
        }

        const fileFsPath = normalizeFileNameToFsPath(fileName);

        // .vue.template files are handled in pre-process phase
        if (isVirtualVueTemplateFile(fileFsPath)) {
          const doc = localScriptRegionDocuments.get(fileFsPath);
          const fileText = doc ? doc.getText() : '';
          return {
            getText: (start, end) => fileText.substring(start, end),
            getLength: () => fileText.length,
            getChangeRange: () => void 0
          };
        }

        // js/ts files in workspace
        if (!isVueFile(fileFsPath)) {
          if (projectFileSnapshots.has(fileFsPath)) {
            return projectFileSnapshots.get(fileFsPath);
          }
          const fileText = tsModule.sys.readFile(fileFsPath) || '';
          const snapshot: ts.IScriptSnapshot = {
            getText: (start, end) => fileText.substring(start, end),
            getLength: () => fileText.length,
            getChangeRange: () => void 0
          };
          projectFileSnapshots.set(fileFsPath, snapshot);
          return snapshot;
        }

        // vue files in workspace
        const doc = localScriptRegionDocuments.get(fileFsPath);
        let fileText = '';
        if (doc) {
          fileText = doc.getText();
        } else {
          // Note: This is required in addition to the parsing in embeddedSupport because
          // this works for .vue files that aren't even loaded by VS Code yet.
          const rawVueFileText = tsModule.sys.readFile(fileFsPath) || '';
          fileText = parseVueScript(rawVueFileText);
        }

        return {
          getText: (start, end) => fileText.substring(start, end),
          getLength: () => fileText.length,
          getChangeRange: () => void 0
        };
      },
      getCurrentDirectory: () => workspacePath,
      getDefaultLibFileName: tsModule.getDefaultLibFilePath,
      getNewLine: () => NEWLINE,
      useCaseSensitiveFileNames: () => true
    };
  }

  const jsHost = createLanguageServiceHost(compilerOptions);
  const templateHost = createLanguageServiceHost({
    ...compilerOptions,
    noUnusedLocals: false,
    noUnusedParameters: false,
    allowJs: true,
    checkJs: true
  });

  const registry = tsModule.createDocumentRegistry(true);
  let jsLanguageService = tsModule.createLanguageService(jsHost, registry);
  const templateLanguageService = patchTemplateService(tsModule.createLanguageService(templateHost, registry));

  return {
    queryVirtualFileInfo,
    updateCurrentVirtualVueTextDocument,
    updateCurrentVueTextDocument,
    updateExternalDocument,
    getFileNames,
    dispose: () => {
      jsLanguageService.dispose();
    }
  };
}

function patchTemplateService(original: ts.LanguageService): ts.LanguageService {
  const allowedGlobals = new Set(globalScope);

  return {
    ...original,

    getCompletionsAtPosition(fileName, position, options) {
      const result = original.getCompletionsAtPosition(fileName, position, options);
      if (!result) {
        return;
      }

      if (result.isMemberCompletion) {
        return result;
      }

      return {
        ...result,

        entries: result.entries.filter(entry => {
          return allowedGlobals.has(entry.name);
        })
      };
    }
  };
}

function defaultIgnorePatterns(tsModule: RuntimeLibrary['typescript'], workspacePath: string) {
  const nodeModules = ['node_modules', '**/node_modules/*'];
  const gitignore = tsModule.findConfigFile(workspacePath, tsModule.sys.fileExists, '.gitignore');
  if (!gitignore) {
    return nodeModules;
  }
  const parsed: string[] = parseGitIgnore(gitignore);
  const filtered = parsed.filter(s => !s.startsWith('!'));
  return nodeModules.concat(filtered);
}

function getScriptKind(tsModule: RuntimeLibrary['typescript'], langId: string): ts.ScriptKind {
  return langId === 'typescript'
    ? tsModule.ScriptKind.TS
    : langId === 'tsx'
    ? tsModule.ScriptKind.TSX
    : tsModule.ScriptKind.JS;
}

function getParsedConfig(tsModule: RuntimeLibrary['typescript'], workspacePath: string) {
  const configFilename =
    tsModule.findConfigFile(workspacePath, tsModule.sys.fileExists, 'tsconfig.json') ||
    tsModule.findConfigFile(workspacePath, tsModule.sys.fileExists, 'jsconfig.json');
  const configJson = (configFilename && tsModule.readConfigFile(configFilename, tsModule.sys.readFile).config) || {
    exclude: defaultIgnorePatterns(tsModule, workspacePath)
  };
  // existingOptions should be empty since it always takes priority
  return tsModule.parseJsonConfigFileContent(
    configJson,
    tsModule.sys,
    workspacePath,
    /*existingOptions*/ {},
    configFilename,
    /*resolutionStack*/ undefined,
    [
      {
        extension: 'vue',
        isMixedContent: true,
        // Note: in order for parsed config to include *.vue files, scriptKind must be set to Deferred.
        // tslint:disable-next-line max-line-length
        // See: https://github.com/microsoft/TypeScript/blob/2106b07f22d6d8f2affe34b9869767fa5bc7a4d9/src/compiler/utilities.ts#L6356
        scriptKind: tsModule.ScriptKind.Deferred
      }
    ]
  );
}<|MERGE_RESOLUTION|>--- conflicted
+++ resolved
@@ -1,13 +1,8 @@
 import path from 'path';
 import type ts from 'typescript';
 import { URI } from 'vscode-uri';
-<<<<<<< HEAD
-import { TextDocument } from 'vscode-languageserver-types';
+import { TextDocument } from 'vscode-languageserver-textdocument';
 import parseGitIgnore from 'parse-gitignore';
-=======
-import { TextDocument } from 'vscode-languageserver-textdocument';
-import * as parseGitIgnore from 'parse-gitignore';
->>>>>>> 335fea7c
 
 import { LanguageModelCache } from '../../embeddedSupport/languageModelCache';
 import { createUpdater, parseVueScript } from './preprocess';
