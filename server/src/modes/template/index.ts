import { FormattingOptions, Position, Range, Hover, Location, CompletionItem } from 'vscode-languageserver-types';
import type { TextDocument } from 'vscode-languageserver-textdocument';
import { VueDocumentRegions } from '../../embeddedSupport/embeddedSupport';
import { LanguageModelCache, getLanguageModelCache } from '../../embeddedSupport/languageModelCache';
import { LanguageMode } from '../../embeddedSupport/languageModes';
import { VueInfoService } from '../../services/vueInfoService';
import { DocumentContext } from '../../types';
import { HTMLMode } from './htmlMode';
import { VueInterpolationMode } from './interpolationMode';
import { IServiceHost } from '../../services/typescriptService/serviceHost';
import { HTMLDocument, parseHTMLDocument } from './parser/htmlParser';
import { inferVueVersion } from '../../services/typescriptService/vueVersion';
import { DependencyService, RuntimeLibrary } from '../../services/dependencyService';
import { VCancellationToken } from '../../utils/cancellationToken';
import { AutoImportVueService } from '../../services/autoImportVueService';

type DocumentRegionCache = LanguageModelCache<VueDocumentRegions>;

export class VueHTMLMode implements LanguageMode {
  private htmlMode: HTMLMode;
  private vueInterpolationMode: VueInterpolationMode;
  private autoImportVueService: AutoImportVueService;

  constructor(
    tsModule: RuntimeLibrary['typescript'],
    serviceHost: IServiceHost,
    documentRegions: DocumentRegionCache,
    workspacePath: string,
<<<<<<< HEAD
    dependencyService: DependencyService,
    vueInfoService?: VueInfoService
  ) {
    const vueDocuments = getLanguageModelCache<HTMLDocument>(10, 60, document => parseHTMLDocument(document));
    const vueVersion = inferVueVersion(workspacePath);
=======
    autoImportVueService: AutoImportVueService,
    vueInfoService?: VueInfoService
  ) {
    const vueDocuments = getLanguageModelCache<HTMLDocument>(10, 60, document => parseHTMLDocument(document));
    const vueVersion = inferVueVersion(tsModule, workspacePath);
>>>>>>> 335fea7c
    this.htmlMode = new HTMLMode(
      documentRegions,
      workspacePath,
      vueVersion,
<<<<<<< HEAD
      dependencyService,
      vueDocuments,
=======
      vueDocuments,
      autoImportVueService,
>>>>>>> 335fea7c
      vueInfoService
    );
    this.vueInterpolationMode = new VueInterpolationMode(tsModule, serviceHost, vueDocuments, vueInfoService);
    this.autoImportVueService = autoImportVueService;
  }
  getId() {
    return 'vue-html';
  }
  configure(c: any) {
    this.htmlMode.configure(c);
    this.vueInterpolationMode.configure(c);
  }
  queryVirtualFileInfo(fileName: string, currFileText: string) {
    return this.vueInterpolationMode.queryVirtualFileInfo(fileName, currFileText);
  }
  async doValidation(document: TextDocument, cancellationToken?: VCancellationToken) {
    return Promise.all([
      this.vueInterpolationMode.doValidation(document, cancellationToken),
      this.htmlMode.doValidation(document, cancellationToken)
    ]).then(result => [...result[0], ...result[1]]);
  }
  doComplete(document: TextDocument, position: Position) {
    const htmlList = this.htmlMode.doComplete(document, position);
    const intList = this.vueInterpolationMode.doComplete(document, position);
    return {
      isIncomplete: htmlList.isIncomplete || intList.isIncomplete,
      items: htmlList.items.concat(intList.items)
    };
  }
  doResolve(document: TextDocument, item: CompletionItem): CompletionItem {
    if (this.autoImportVueService.isMyResolve(item)) {
      return this.autoImportVueService.doResolve(document, item);
    }
    return this.vueInterpolationMode.doResolve(document, item);
  }
  doHover(document: TextDocument, position: Position): Hover {
    const interpolationHover = this.vueInterpolationMode.doHover(document, position);
    return interpolationHover.contents.length !== 0 ? interpolationHover : this.htmlMode.doHover(document, position);
  }
  findDocumentHighlight(document: TextDocument, position: Position) {
    return this.htmlMode.findDocumentHighlight(document, position);
  }
  findDocumentLinks(document: TextDocument, documentContext: DocumentContext) {
    return this.htmlMode.findDocumentLinks(document, documentContext);
  }
  findDocumentSymbols(document: TextDocument) {
    return this.htmlMode.findDocumentSymbols(document);
  }
  format(document: TextDocument, range: Range, formattingOptions: FormattingOptions) {
    return this.htmlMode.format(document, range, formattingOptions);
  }
  findReferences(document: TextDocument, position: Position): Location[] {
    return this.vueInterpolationMode.findReferences(document, position);
  }
  findDefinition(document: TextDocument, position: Position) {
    const htmlDefinition = this.htmlMode.findDefinition(document, position);

    return htmlDefinition.length > 0 ? htmlDefinition : this.vueInterpolationMode.findDefinition(document, position);
  }
  getFoldingRanges(document: TextDocument) {
    return this.htmlMode.getFoldingRanges(document);
  }
  onDocumentRemoved(document: TextDocument) {
    this.htmlMode.onDocumentRemoved(document);
  }
  dispose() {
    this.htmlMode.dispose();
  }
}<|MERGE_RESOLUTION|>--- conflicted
+++ resolved
@@ -26,30 +26,19 @@
     serviceHost: IServiceHost,
     documentRegions: DocumentRegionCache,
     workspacePath: string,
-<<<<<<< HEAD
+    autoImportVueService: AutoImportVueService,
     dependencyService: DependencyService,
     vueInfoService?: VueInfoService
   ) {
     const vueDocuments = getLanguageModelCache<HTMLDocument>(10, 60, document => parseHTMLDocument(document));
     const vueVersion = inferVueVersion(workspacePath);
-=======
-    autoImportVueService: AutoImportVueService,
-    vueInfoService?: VueInfoService
-  ) {
-    const vueDocuments = getLanguageModelCache<HTMLDocument>(10, 60, document => parseHTMLDocument(document));
-    const vueVersion = inferVueVersion(tsModule, workspacePath);
->>>>>>> 335fea7c
     this.htmlMode = new HTMLMode(
       documentRegions,
       workspacePath,
       vueVersion,
-<<<<<<< HEAD
       dependencyService,
       vueDocuments,
-=======
-      vueDocuments,
       autoImportVueService,
->>>>>>> 335fea7c
       vueInfoService
     );
     this.vueInterpolationMode = new VueInterpolationMode(tsModule, serviceHost, vueDocuments, vueInfoService);
