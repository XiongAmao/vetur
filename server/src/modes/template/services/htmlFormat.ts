--- conflicted
+++ resolved
@@ -1,11 +1,6 @@
-<<<<<<< HEAD
 import _ from 'lodash';
-import { TextDocument, Range, TextEdit, Position } from 'vscode-languageserver-types';
-=======
-import * as _ from 'lodash';
 import { Range, TextEdit, Position } from 'vscode-languageserver-types';
 import type { TextDocument } from 'vscode-languageserver-textdocument';
->>>>>>> 335fea7c
 import { html as htmlBeautify } from 'js-beautify';
 import { getFileFsPath } from '../../../utils/paths';
 import { VLSFormatConfig } from '../../../config';
