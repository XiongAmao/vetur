--- conflicted
+++ resolved
@@ -37,11 +37,7 @@
   }
 
   function getAttributeHover(tag: string, attribute: string, range: Range): Hover {
-<<<<<<< HEAD
-    tag = tag.toLowerCase();
-=======
-    let hover: Hover = NULL_HOVER;
->>>>>>> c086537f
+    const hover: Hover = NULL_HOVER;
     for (const provider of tagProviders) {
       let hover: Hover | null = null;
       provider.collectAttributes(tag, (attr, type, documentation) => {
