/*---------------------------------------------------------------------------------------------
 *  Copyright (c) Microsoft Corporation. All rights reserved.
 *  Licensed under the MIT License. See License.txt in the project root for license information.
 *--------------------------------------------------------------------------------------------*/
'use strict';

<<<<<<< HEAD
import assert from 'assert';
import { TextDocument } from 'vscode-languageserver-types';
import url from 'url';
=======
import * as assert from 'assert';
import { TextDocument } from 'vscode-languageserver-textdocument';
import * as url from 'url';
>>>>>>> 335fea7c

import { findDocumentLinks } from '../services/htmlLinks';
import { DocumentContext } from '../../../types';

suite('HTML Link Detection', () => {
  function getDocumentContext(documentUrl: string): DocumentContext {
    return {
      resolveReference: (ref, base) => {
        if (base) {
          documentUrl = url.resolve(documentUrl, base);
        }
        return url.resolve(documentUrl, ref);
      }
    };
  }

  function testLinkCreation(modelUrl: string, tokenContent: string, expected: string | null): void {
    const document = TextDocument.create(modelUrl, 'html', 0, `<a href="${tokenContent}">`);
    const links = findDocumentLinks(document, getDocumentContext(modelUrl));
    assert.equal(links[0] && links[0].target, expected);
  }

  function testLinkDetection(value: string, expectedLinks: { offset: number; target: string }[]): void {
    const document = TextDocument.create('test://test/test.html', 'html', 0, value);
    const links = findDocumentLinks(document, getDocumentContext(document.uri));
    assert.deepEqual(
      links.map(l => ({ offset: l.range.start.character, target: l.target })),
      expectedLinks
    );
  }

  test('Link creation', () => {
    testLinkCreation('http://model/1', 'javascript:void;', null);
    testLinkCreation('http://model/1', ' \tjavascript:alert(7);', null);
    testLinkCreation('http://model/1', ' #relative', null);
    testLinkCreation(
      'http://model/1',
      'file:///C:\\Alex\\src\\path\\to\\file.txt',
      'file:///C:\\Alex\\src\\path\\to\\file.txt'
    );
    testLinkCreation('http://model/1', 'http://www.microsoft.com/', 'http://www.microsoft.com/');
    testLinkCreation('http://model/1', 'https://www.microsoft.com/', 'https://www.microsoft.com/');
    testLinkCreation('http://model/1', '//www.microsoft.com/', 'http://www.microsoft.com/');
    testLinkCreation('http://model/x/1', 'a.js', 'http://model/x/a.js');
    testLinkCreation('http://model/x/1', './a2.js', 'http://model/x/a2.js');
    testLinkCreation('http://model/x/1', '/b.js', 'http://model/b.js');
    testLinkCreation('http://model/x/y/1', '../../c.js', 'http://model/c.js');

    testLinkCreation('file:///C:/Alex/src/path/to/file.txt', 'javascript:void;', null);
    testLinkCreation('file:///C:/Alex/src/path/to/file.txt', ' \tjavascript:alert(7);', null);
    testLinkCreation('file:///C:/Alex/src/path/to/file.txt', ' #relative', null);
    testLinkCreation(
      'file:///C:/Alex/src/path/to/file.txt',
      'file:///C:\\Alex\\src\\path\\to\\file.txt',
      'file:///C:\\Alex\\src\\path\\to\\file.txt'
    );
    testLinkCreation('file:///C:/Alex/src/path/to/file.txt', 'http://www.microsoft.com/', 'http://www.microsoft.com/');
    testLinkCreation(
      'file:///C:/Alex/src/path/to/file.txt',
      'https://www.microsoft.com/',
      'https://www.microsoft.com/'
    );
    testLinkCreation('file:///C:/Alex/src/path/to/file.txt', '  //www.microsoft.com/', 'http://www.microsoft.com/');
    testLinkCreation('file:///C:/Alex/src/path/to/file.txt', 'a.js', 'file:///C:/Alex/src/path/to/a.js');
    testLinkCreation('file:///C:/Alex/src/path/to/file.txt', '/a.js', 'file:///a.js');

    testLinkCreation(
      'https://www.test.com/path/to/file.txt',
      'file:///C:\\Alex\\src\\path\\to\\file.txt',
      'file:///C:\\Alex\\src\\path\\to\\file.txt'
    );
    testLinkCreation('https://www.test.com/path/to/file.txt', '//www.microsoft.com/', 'https://www.microsoft.com/');
    testLinkCreation('https://www.test.com/path/to/file.txt', '//www.microsoft.com/', 'https://www.microsoft.com/');

    testLinkCreation('https://www.test.com/path/to/file.txt', '%', 'https://www.test.com/path/to/%');

    // Bug #18314: Ctrl + Click does not open existing file if folder's name starts with 'c' character
    testLinkCreation(
      'file:///c:/Alex/working_dir/18314-link-detection/test.html',
      '/class/class.js',
      'file:///class/class.js'
    );
  });

  test('Link detection', () => {
    testLinkDetection('<img src="foo.png">', [{ offset: 10, target: 'test://test/foo.png' }]);
    testLinkDetection('<a href="http://server/foo.html">', [{ offset: 9, target: 'http://server/foo.html' }]);
    testLinkDetection('<img src="">', []);
    testLinkDetection('<LINK HREF="a.html">', [{ offset: 12, target: 'test://test/a.html' }]);
    testLinkDetection('<LINK HREF="a.html\n>\n', []);

    testLinkDetection('<html><base href="docs/"><img src="foo.png"></html>', [
      { offset: 18, target: 'test://test/docs/' },
      { offset: 35, target: 'test://test/docs/foo.png' }
    ]);
    testLinkDetection('<html><base href="http://www.example.com/page.html"><img src="foo.png"></html>', [
      { offset: 18, target: 'http://www.example.com/page.html' },
      { offset: 62, target: 'http://www.example.com/foo.png' }
    ]);
  });
});<|MERGE_RESOLUTION|>--- conflicted
+++ resolved
@@ -4,15 +4,9 @@
  *--------------------------------------------------------------------------------------------*/
 'use strict';
 
-<<<<<<< HEAD
 import assert from 'assert';
-import { TextDocument } from 'vscode-languageserver-types';
+import { TextDocument } from 'vscode-languageserver-textdocument';
 import url from 'url';
-=======
-import * as assert from 'assert';
-import { TextDocument } from 'vscode-languageserver-textdocument';
-import * as url from 'url';
->>>>>>> 335fea7c
 
 import { findDocumentLinks } from '../services/htmlLinks';
 import { DocumentContext } from '../../../types';
