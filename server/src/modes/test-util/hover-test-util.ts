<<<<<<< HEAD
import assert from 'assert';
import { TextDocument, Position, Hover } from 'vscode-languageserver-types';
=======
import * as assert from 'assert';
import { Position, Hover } from 'vscode-languageserver-types';
import { TextDocument } from 'vscode-languageserver-textdocument';
>>>>>>> 335fea7c

export interface HoverTestSetup {
  docUri: string;
  langId: string;
  doHover(document: TextDocument, position: Position): Hover;
}

export class HoverAsserter {
  constructor(public hover: Hover, public document: TextDocument) {}
  hasNothing() {
    const contents = this.hover.contents;
    if (Array.isArray(contents) || typeof contents === 'string') {
      assert(contents.length === 0, 'expect nothing, but get hover: ' + contents);
    } else {
    }
  }
  hasHoverAt(label: string, offset: number) {
    const contents = this.hover.contents;
    if (Array.isArray(contents) || typeof contents === 'string') {
      assert(contents.length !== 0, 'expect hover, but get nothing');
    } else {
      assert(contents.value.length !== 0, 'expect hover, but get nothing');
    }
    const strOrMarked = Array.isArray(contents) ? contents[0] : contents;
    const str = typeof strOrMarked === 'string' ? strOrMarked : strOrMarked.value;
    assert.equal(str, label);
    const hover = this.hover;
    assert.equal(this.document.offsetAt(hover.range!.start), offset);
  }
}
export function hoverDSL(setup: HoverTestSetup) {
  return function test([value]: TemplateStringsArray) {
    const offset = value.indexOf('|');
    value = value.substr(0, offset) + value.substr(offset + 1);
    const document = TextDocument.create(setup.docUri, setup.langId, 0, value);

    const position = document.positionAt(offset);

    const hover = setup.doHover(document, position);
    return new HoverAsserter(hover, document);
  };
}<|MERGE_RESOLUTION|>--- conflicted
+++ resolved
@@ -1,11 +1,6 @@
-<<<<<<< HEAD
 import assert from 'assert';
-import { TextDocument, Position, Hover } from 'vscode-languageserver-types';
-=======
-import * as assert from 'assert';
 import { Position, Hover } from 'vscode-languageserver-types';
 import { TextDocument } from 'vscode-languageserver-textdocument';
->>>>>>> 335fea7c
 
 export interface HoverTestSetup {
   docUri: string;
