import { renderHelperName, componentHelperName, iterationHelperName } from './transformTemplate';

<<<<<<< HEAD
// this bridge file will be injected into TypeScript service
=======
// This bridge file will be injected into TypeScript language service
>>>>>>> 39c807bf
// it enable type checking and completion, yet still preserve precise option type

export const moduleName = 'vue-editor-bridge';

export const fileName = 'vue-temp/vue-editor-bridge.ts';

const renderHelpers = `
export declare const ${renderHelperName}: {
  <T>(Component: (new (...args: any[]) => T), fn: (this: T) => any): any;
};
export declare const ${componentHelperName}: {
  (tag: string, data: any, children: any[]): any;
};
export declare const ${iterationHelperName}: {
  <T>(list: T[], fn: (value: T, index: number) => any): any;
  <T>(obj: { [key: string]: T }, fn: (value: T, key: string, index: number) => any): any;
  (num: number, fn: (value: number) => any): any;
  <T>(obj: object, fn: (value: any, key: string, index: number) => any): any;
};
`;

<<<<<<< HEAD
export const oldContent = `
=======
export const oldContent =
  `
>>>>>>> 39c807bf
import Vue from 'vue';
export interface GeneralOption extends Vue.ComponentOptions<Vue> {
  [key: string]: any;
}
export default function bridge<T>(t: T & GeneralOption): T {
  return t;
}
` + renderHelpers;

export const content =
  `
import Vue from 'vue';
const func = Vue.extend;
export default func;
` + renderHelpers;<|MERGE_RESOLUTION|>--- conflicted
+++ resolved
@@ -1,10 +1,6 @@
 import { renderHelperName, componentHelperName, iterationHelperName } from './transformTemplate';
 
-<<<<<<< HEAD
-// this bridge file will be injected into TypeScript service
-=======
 // This bridge file will be injected into TypeScript language service
->>>>>>> 39c807bf
 // it enable type checking and completion, yet still preserve precise option type
 
 export const moduleName = 'vue-editor-bridge';
@@ -26,12 +22,8 @@
 };
 `;
 
-<<<<<<< HEAD
-export const oldContent = `
-=======
 export const oldContent =
   `
->>>>>>> 39c807bf
 import Vue from 'vue';
 export interface GeneralOption extends Vue.ComponentOptions<Vue> {
   [key: string]: any;
